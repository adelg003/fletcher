use crate::{
    error::Result,
    model::{
        Compute, DataProduct, DataProductId, DataProductParam, Dataset, DatasetId, DatasetParam,
        Dependency, DependencyParam, Search, State, StateParam,
    },
};
use chrono::{DateTime, Utc};
use serde_json::Value;
use sqlx::{Postgres, Transaction, query_as};

/// Insert up Update a Dataset
pub async fn dataset_upsert(
    tx: &mut Transaction<'_, Postgres>,
    param: &DatasetParam,
    username: &str,
    modified_date: DateTime<Utc>,
) -> Result<Dataset> {
    // Default paused to false for new datasets
    let dataset = query_as!(
        Dataset,
        "INSERT INTO dataset (
            dataset_id,
            paused,
            extra,
            modified_by,
            modified_date
        ) VALUES (
            $1,
            false,
            $2,
            $3,
            $4
        ) ON CONFLICT (dataset_id) DO
        UPDATE SET
            extra = $2,
            modified_by = $3,
            modified_date = $4
        RETURNING
            dataset_id AS id,
            paused,
            extra,
            modified_by,
            modified_date",
        param.id,
        param.extra,
        username,
        modified_date,
    )
    .fetch_one(&mut **tx)
    .await?;

    Ok(dataset)
}

/// Pull a Dataset
pub async fn dataset_select(
    tx: &mut Transaction<'_, Postgres>,
    dataset_id: DatasetId,
) -> Result<Dataset> {
    // Select a dataset row
    let dataset = query_as!(
        Dataset,
        "SELECT
            dataset_id AS id,
            paused,
            extra,
            modified_by,
            modified_date
        FROM
            dataset
        WHERE
            dataset_id = $1",
        dataset_id,
    )
    .fetch_one(&mut **tx)
    .await?;

    Ok(dataset)
}

/// Pause / Un-pause a dataset
pub async fn dataset_pause_update(
    tx: &mut Transaction<'_, Postgres>,
    dataset_id: DatasetId,
    paused: bool,
    username: &str,
    modified_date: DateTime<Utc>,
) -> Result<Dataset> {
    let dataset = query_as!(
        Dataset,
        "UPDATE
            dataset
        SET
            paused = $2,
            modified_by = $3,
            modified_date = $4
        WHERE
            dataset_id = $1
        RETURNING
            dataset_id AS id,
            paused,
            extra,
            modified_by,
            modified_date",
        dataset_id,
        paused,
        username,
        modified_date,
    )
    .fetch_one(&mut **tx)
    .await?;

    Ok(dataset)
}

/// Insert or Update a Data Product
pub async fn data_product_upsert(
    tx: &mut Transaction<'_, Postgres>,
    dataset_id: DatasetId,
    param: &DataProductParam,
    username: &str,
    modified_date: DateTime<Utc>,
) -> Result<DataProduct> {
    let data_product = query_as!(
        DataProduct,
        r#"INSERT INTO data_product (
            dataset_id,
            data_product_id,
            compute,
            name,
            version,
            eager,
            passthrough,
            state,
            run_id,
            link,
            passback,
            extra,
            modified_by,
            modified_date
        ) VALUES (
            $1,
            $2,
            $3,
            $4,
            $5,
            $6,
            $7,
            $8,
            $9,
            $10,
            $11,
            $12,
            $13,
            $14
        ) ON CONFLICT (dataset_id, data_product_id) DO
        UPDATE SET
            compute = $3,
            name = $4,
            version = $5,
            eager = $6,
            passthrough = $7,
            extra = $12,
            modified_by = $13,
            modified_date = $14
        RETURNING
            data_product_id AS id,
            compute AS "compute: Compute",
            name,
            version,
            eager,
            passthrough,
            state AS "state: State",
            run_id,
            link,
            passback,
            extra,
            modified_by,
            modified_date"#,
        dataset_id,
        param.id,
        param.compute as Compute,
        param.name,
        param.version,
        param.eager,
        param.passthrough,
        State::Waiting as State,
        None::<DatasetId>,
        None::<String>,
        None::<Value>,
        param.extra,
        username,
        modified_date,
    )
    .fetch_one(&mut **tx)
    .await?;

    Ok(data_product)
}

/// Update the State of a Data Product
pub async fn state_update(
    tx: &mut Transaction<'_, Postgres>,
    dataset_id: DatasetId,
    param: &StateParam,
    username: &str,
    modified_date: DateTime<Utc>,
) -> Result<DataProduct> {
    let data_product = query_as!(
        DataProduct,
        r#"UPDATE
            data_product
        SET
            state = $3,
            run_id = $4,
            link = $5,
            passback = $6,
            modified_by = $7,
            modified_date = $8
        WHERE
            dataset_id = $1
            AND data_product_id = $2
        RETURNING
            data_product_id AS id,
            compute AS "compute: Compute",
            name,
            version,
            eager,
            passthrough,
            state AS "state: State",
            run_id,
            link,
            passback,
            extra,
            modified_by,
            modified_date"#,
        dataset_id,
        param.id,
        param.state as State,
        param.run_id,
        param.link,
        param.passback,
        username,
        modified_date,
    )
    .fetch_one(&mut **tx)
    .await?;

    Ok(data_product)
}

/// Retrieve a Data Product
pub async fn data_product_select(
    tx: &mut Transaction<'_, Postgres>,
    dataset_id: DatasetId,
    data_product_id: DataProductId,
) -> Result<DataProduct> {
    let data_product = query_as!(
        DataProduct,
        r#"SELECT
            data_product_id AS id,
            compute AS "compute: Compute",
            name,
            version,
            eager,
            passthrough,
            state AS "state: State",
            run_id,
            link,
            passback,
            extra,
            modified_by,
            modified_date
        FROM
            data_product
        WHERE
            dataset_id = $1
            AND data_product_id = $2"#,
        dataset_id,
        data_product_id,
    )
    .fetch_one(&mut **tx)
    .await?;

    Ok(data_product)
}

/// Retrieve all Data Products for a Dataset
pub async fn data_products_by_dataset_select(
    tx: &mut Transaction<'_, Postgres>,
    dataset_id: DatasetId,
) -> Result<Vec<DataProduct>> {
    let data_products = query_as!(
        DataProduct,
        r#"SELECT
            data_product_id AS id,
            compute AS "compute: Compute",
            name,
            version,
            eager,
            passthrough,
            state AS "state: State",
            run_id,
            link,
            passback,
            extra,
            modified_by,
            modified_date
        FROM
            data_product
        WHERE
            dataset_id = $1"#,
        dataset_id,
    )
    .fetch_all(&mut **tx)
    .await?;

    Ok(data_products)
}

/// Upsert a new Dependency between Data Products
pub async fn dependency_upsert(
    tx: &mut Transaction<'_, Postgres>,
    dataset_id: DatasetId,
    param: &DependencyParam,
    username: &str,
    modified_date: DateTime<Utc>,
) -> Result<Dependency> {
    let dependency = query_as!(
        Dependency,
        "INSERT INTO dependency (
            dataset_id,
            parent_id,
            child_id,
            extra,
            modified_by,
            modified_date
        ) VALUES (
            $1,
            $2,
            $3,
            $4,
            $5,
            $6
        ) ON CONFLICT (dataset_id, parent_id, child_id) DO
        UPDATE SET
            extra = $4,
            modified_by = $5,
            modified_date = $6
        RETURNING
            parent_id,
            child_id,
            extra,
            modified_by,
            modified_date",
        dataset_id,
        param.parent_id,
        param.child_id,
        param.extra,
        username,
        modified_date,
    )
    .fetch_one(&mut **tx)
    .await?;

    Ok(dependency)
}

/// Retrieve all Dependencies for a Dataset
pub async fn dependencies_by_dataset_select(
    tx: &mut Transaction<'_, Postgres>,
    dataset_id: DatasetId,
) -> Result<Vec<Dependency>> {
    let dependencies = query_as!(
        Dependency,
        "SELECT
            parent_id,
            child_id,
            extra,
            modified_by,
            modified_date
        FROM
            dependency
        WHERE
            dataset_id = $1",
        dataset_id,
    )
    .fetch_all(&mut **tx)
    .await?;

    Ok(dependencies)
}

/// Search all plans
pub async fn search_plans_select(
    tx: &mut Transaction<'_, Postgres>,
    search_by: &str,
    limit: u32,
    offset: u32,
) -> Result<Vec<Search>> {
<<<<<<< HEAD
    // Format seach_by so it supports SQL wildcars while allowing for save SQL preperation.
=======
    // Format search_by so it supports SQL wildcars while allowing for save SQL preperation.
>>>>>>> c604794c
    let search_by: String = format!("%{search_by}%");

    // Pull all datasets that meet our query
    let rows = query_as!(
        Search,
        "SELECT
            ds.dataset_id,
            GREATEST(
                ds.modified_date,
                COALESCE(MAX(dp.modified_date), ds.modified_date),
                COALESCE(MAX(dep.modified_date), ds.modified_date)
            ) AS \"modified_date\"
        FROM
            dataset ds
        LEFT JOIN
            data_product dp
        ON
            ds.dataset_id = dp.dataset_id
        LEFT JOIN
            dependency dep
        ON
            dp.dataset_id = dep.dataset_id
            AND (
                dp.data_product_id = dep.parent_id
                OR dp.data_product_id = dep.child_id
            )
        WHERE
            ds.dataset_id::text ILIKE $1
            OR ds.extra::text ILIKE $1
            OR ds.modified_by ILIKE $1
            OR ds.modified_date::text ILIKE $1
            OR dp.data_product_id::text ILIKE $1
            OR dp.compute::text ILIKE $1
            OR dp.name ILIKE $1
            OR dp.version ILIKE $1
            OR dp.passthrough::text ILIKE $1
            OR dp.state::text ILIKE $1
            OR dp.run_id::text ILIKE $1
            OR dp.link ILIKE $1
            OR dp.passback::text ILIKE $1
            OR dp.extra::text ILIKE $1
            OR dp.modified_by ILIKE $1
            OR dp.modified_date::text ILIKE $1
            OR dep.extra::text ILIKE $1
            OR dep.modified_by ILIKE $1
            OR dep.modified_date::text ILIKE $1
        GROUP BY
            ds.dataset_id
        ORDER BY
            GREATEST(
                MAX(ds.modified_date),
                MAX(dp.modified_date),
                MAX(dep.modified_date)
            ) DESC
        LIMIT
            $2
        OFFSET
            $3",
        search_by,
        i64::from(limit),
        i64::from(offset),
    )
    .fetch_all(&mut **tx)
    .await?;

    Ok(rows)
}

#[cfg(test)]
pub mod tests {
    use super::*;
    use crate::error::Error;
    use chrono::Timelike;
    use pretty_assertions::assert_eq;
    use serde_json::json;
    use sqlx::PgPool;
    use uuid::Uuid;

    /// Trim a DateTime to micro-seconds (aka the level that Postgres stores timestamps to)
    pub fn trim_to_microseconds(dt: DateTime<Utc>) -> DateTime<Utc> {
        let micros = dt.timestamp_subsec_micros();
        dt.with_nanosecond(micros * 1_000).unwrap()
    }

    /// Test Insert of new Dataset
    #[sqlx::test]
    async fn test_dataset_insert(pool: PgPool) {
        let mut tx = pool.begin().await.unwrap();

        // Inputs
        let param = DatasetParam::default();
        let username = "test";
        let modified_date = Utc::now();

        // Test our function
        let dataset = dataset_upsert(&mut tx, &param, username, modified_date)
            .await
            .unwrap();

        // Did we get what we wanted?
        assert_eq!(
            dataset,
            Dataset {
                id: param.id,
                paused: false,
                extra: param.extra,
                modified_by: username.to_string(),
                modified_date: trim_to_microseconds(modified_date),
            }
        );
    }

    /// Test Update of new Dataset
    #[sqlx::test]
    async fn test_dataset_update(pool: PgPool) {
        let mut tx = pool.begin().await.unwrap();

        // Inputs
        let param = DatasetParam::default();
        let username = "test";
        let mut modified_date = Utc::now();

        // Setup first record
        dataset_upsert(&mut tx, &param, username, modified_date)
            .await
            .unwrap();

        // Update parameters
        modified_date = Utc::now();

        // Update to new values
        let dataset = dataset_upsert(&mut tx, &param, username, modified_date)
            .await
            .unwrap();

        // Did we get what we wanted?
        assert_eq!(
            dataset,
            Dataset {
                id: param.id,
                paused: false,
                extra: param.extra,
                modified_by: username.to_string(),
                modified_date: trim_to_microseconds(modified_date),
            }
        );
    }
    /// Test Select of existing Dataset
    #[sqlx::test]
    async fn test_dataset_select(pool: PgPool) {
        let mut tx = pool.begin().await.unwrap();

        // Inputs
        let param = DatasetParam::default();
        let username = "test_user";
        let modified_date = Utc::now();

        // First insert a dataset to select later
        let inserted_dataset = dataset_upsert(&mut tx, &param, username, modified_date)
            .await
            .unwrap();

        // Now test dataset_select
        let selected_dataset = dataset_select(&mut tx, param.id).await.unwrap();

        // Did we get what we wanted?
        assert_eq!(
            selected_dataset, inserted_dataset,
            "Selected dataset should match inserted dataset"
        );
        assert_eq!(
            selected_dataset,
            Dataset {
                id: param.id,
                paused: false,
                extra: param.extra,
                modified_by: username.to_string(),
                modified_date: trim_to_microseconds(modified_date),
            }
        );
    }

    /// Test Select of non-existent Dataset returns error
    #[sqlx::test]
    async fn test_dataset_select_nonexistent(pool: PgPool) {
        let mut tx = pool.begin().await.unwrap();

        // Generate a random UUID that doesn't exist in the database
        let nonexistent_dataset_id = Uuid::new_v4();

        // Test that dataset_select returns an error for non-existent dataset
        let result = dataset_select(&mut tx, nonexistent_dataset_id).await;

        // Assert that we got the error we wanted
        assert!(result.is_err());
        assert!(matches!(
            result.unwrap_err(),
            Error::Sqlx(sqlx::Error::RowNotFound),
        ));
    }

    /// Test Insert of new Data Product
    #[sqlx::test]
    async fn test_data_product_insert(pool: PgPool) {
        let mut tx = pool.begin().await.unwrap();

        // First create a dataset since data_product has a foreign key constraint
        let dataset_param = DatasetParam::default();
        let username = "test";
        let modified_date = Utc::now();

        let dataset = dataset_upsert(&mut tx, &dataset_param, username, modified_date)
            .await
            .unwrap();

        // Now create the data product
        let data_product_param = DataProductParam::default();

        // Test our function
        let data_product = data_product_upsert(
            &mut tx,
            dataset.id,
            &data_product_param,
            username,
            modified_date,
        )
        .await
        .unwrap();

        // Did we get what we wanted?
        assert_eq!(
            data_product,
            DataProduct {
                id: data_product_param.id,
                compute: data_product_param.compute,
                name: data_product_param.name,
                version: data_product_param.version,
                eager: data_product_param.eager,
                passthrough: data_product_param.passthrough,
                state: State::Waiting,
                run_id: None,
                link: None,
                passback: None,
                extra: data_product_param.extra,
                modified_by: username.to_string(),
                modified_date: trim_to_microseconds(modified_date),
            },
        );
    }

    /// Test rejection when data product references non-existent dataset
    #[sqlx::test]
    async fn test_data_product_insert_nonexistent_dataset(pool: PgPool) {
        let mut tx = pool.begin().await.unwrap();

        // Create data product with a fake dataset_id
        let fake_dataset_id = Uuid::new_v4();
        let data_product_param = DataProductParam::default();
        let username = "test";
        let modified_date = Utc::now();

        // Test our function - should fail with foreign key constraint
        let result = data_product_upsert(
            &mut tx,
            fake_dataset_id,
            &data_product_param,
            username,
            modified_date,
        )
        .await;

        // Should get a database error due to foreign key constraint
        assert!(result.is_err());
        assert!(matches!(
            result.unwrap_err(),
            Error::Sqlx(sqlx::Error::Database(err)) if err.constraint().is_some(),
        ));
    }

    /// Test data_product_select can retrieve an existing data product
    #[sqlx::test]
    async fn test_data_product_select_success(pool: PgPool) {
        let mut tx = pool.begin().await.unwrap();

        // First create a dataset
        let dataset_param = DatasetParam::default();
        let username = "test";
        let modified_date = Utc::now();

        let dataset = dataset_upsert(&mut tx, &dataset_param, username, modified_date)
            .await
            .unwrap();

        // Create a data product
        let data_product_param = DataProductParam::default();

        let inserted_data_product = data_product_upsert(
            &mut tx,
            dataset.id,
            &data_product_param,
            username,
            modified_date,
        )
        .await
        .unwrap();

        // Test data_product_select
        let selected_data_product = data_product_select(&mut tx, dataset.id, data_product_param.id)
            .await
            .unwrap();

        // Verify we got the same data product back
        assert_eq!(
            selected_data_product, inserted_data_product,
            "Selected data product should match inserted data product"
        );
        assert_eq!(
            selected_data_product,
            DataProduct {
                id: data_product_param.id,
                compute: data_product_param.compute,
                name: data_product_param.name,
                version: data_product_param.version,
                eager: data_product_param.eager,
                passthrough: data_product_param.passthrough,
                state: State::Waiting,
                run_id: None,
                link: None,
                passback: None,
                extra: data_product_param.extra,
                modified_by: username.to_string(),
                modified_date: trim_to_microseconds(modified_date),
            }
        );
    }

    /// Test data_product_select returns error for non-existent data product
    #[sqlx::test]
    async fn test_data_product_select_nonexistent(pool: PgPool) {
        let mut tx = pool.begin().await.unwrap();

        // Generate random UUIDs that do not exist in the database
        let nonexistent_dataset_id = Uuid::new_v4();
        let nonexistent_data_product_id = Uuid::new_v4();

        // Test that data_product_select returns an error for non-existent data product
        let result =
            data_product_select(&mut tx, nonexistent_dataset_id, nonexistent_data_product_id).await;

        // Assert that we got the error we expected
        assert!(result.is_err());
        assert!(matches!(
            result.unwrap_err(),
            Error::Sqlx(sqlx::Error::RowNotFound),
        ));
    }

    /// Test Update of existing Data Product
    #[sqlx::test]
    async fn test_data_product_update(pool: PgPool) {
        let mut tx = pool.begin().await.unwrap();

        // First create a dataset
        let dataset_param = DatasetParam::default();
        let username = "test";
        let modified_date = Utc::now();

        let dataset = dataset_upsert(&mut tx, &dataset_param, username, modified_date)
            .await
            .unwrap();

        // Create initial data product
        let initial_param = DataProductParam::default();

        data_product_upsert(&mut tx, dataset.id, &initial_param, username, modified_date)
            .await
            .unwrap();

        // Now update with different values (same id, same dataset_id)
        let updated_param = DataProductParam {
            id: initial_param.id,             // Same ID to trigger update
            compute: Compute::Dbxaas,         // Changed
            name: "updated-name".to_string(), // Changed
            version: "2.0.0".to_string(),     // Changed
            eager: false,                     // Changed
            passthrough: Some(json!({"updated": "passthrough"})), // Changed
            extra: Some(json!({"updated": "extra"})), // Changed
        };

        let updated_modified_date = Utc::now();
        let updated_username = "updater";

        // Test the update
        let updated_data_product = data_product_upsert(
            &mut tx,
            dataset.id,
            &updated_param,
            updated_username,
            updated_modified_date,
        )
        .await
        .unwrap();

        // Verify the update worked
        assert_eq!(
            updated_data_product,
            DataProduct {
                id: updated_param.id,
                compute: updated_param.compute,
                name: updated_param.name,
                version: updated_param.version,
                eager: updated_param.eager,
                passthrough: updated_param.passthrough,
                state: State::Waiting,
                run_id: None,
                link: None,
                passback: None,
                extra: updated_param.extra,
                modified_by: updated_username.to_string(),
                modified_date: trim_to_microseconds(updated_modified_date),
            },
        );
    }

    /// Test successful update of Data Product State
    #[sqlx::test]
    async fn test_state_update_success(pool: PgPool) {
        let mut tx = pool.begin().await.unwrap();

        // First create a dataset
        let dataset_param = DatasetParam::default();
        let username = "test";
        let modified_date = Utc::now();

        let dataset = dataset_upsert(&mut tx, &dataset_param, username, modified_date)
            .await
            .unwrap();

        // Create initial data product
        let data_product_param = DataProductParam::default();

        let initial_data_product = data_product_upsert(
            &mut tx,
            dataset.id,
            &data_product_param,
            username,
            modified_date,
        )
        .await
        .unwrap();

        // Now update the state
        let state_param = StateParam {
            id: data_product_param.id,
            ..Default::default()
        };
        let updated_modified_date = Utc::now();
        let updated_username = "state_updater";

        // Test the state update
        let updated_data_product = state_update(
            &mut tx,
            dataset.id,
            &state_param,
            updated_username,
            updated_modified_date,
        )
        .await
        .unwrap();

        // Verify the state update worked
        assert_eq!(
            updated_data_product,
            DataProduct {
                id: initial_data_product.id,
                compute: initial_data_product.compute,
                name: initial_data_product.name,
                version: initial_data_product.version,
                eager: initial_data_product.eager,
                passthrough: initial_data_product.passthrough,
                state: state_param.state,
                run_id: state_param.run_id,
                link: state_param.link,
                passback: state_param.passback,
                extra: initial_data_product.extra,
                modified_by: updated_username.to_string(),
                modified_date: trim_to_microseconds(updated_modified_date),
            }
        );
    }

    /// Test rejection when updating state of non-existent data product
    #[sqlx::test]
    async fn test_state_update_nonexistent_data_product(pool: PgPool) {
        let mut tx = pool.begin().await.unwrap();

        // Create a dataset so dataset exists but no data product
        let dataset_param = DatasetParam::default();
        let username = "test";
        let modified_date = Utc::now();

        let dataset = dataset_upsert(&mut tx, &dataset_param, username, modified_date)
            .await
            .unwrap();

        // Try to update state for a non-existent data product
        let fake_data_product_id = Uuid::new_v4();

        // Now update the state
        let state_param = StateParam {
            id: fake_data_product_id,
            ..Default::default()
        };

        // Test state update - should fail since data product doesn't exist
        let result = state_update(&mut tx, dataset.id, &state_param, username, modified_date).await;

        // Should get a RowNotFound error since the data product doesn't exist
        assert!(result.is_err());
        assert!(matches!(
            result.unwrap_err(),
            Error::Sqlx(sqlx::Error::RowNotFound),
        ));
    }

    /// Test data_products_by_dataset_select returns all data products for a dataset
    #[sqlx::test]
    async fn test_data_products_by_dataset_select(pool: PgPool) {
        let mut tx = pool.begin().await.unwrap();

        // Create a dataset
        let dataset_param = DatasetParam::default();
        let username = "test";
        let modified_date = Utc::now();

        let dataset = dataset_upsert(&mut tx, &dataset_param, username, modified_date)
            .await
            .unwrap();

        // Create multiple data products for this dataset
        let data_product_1 = DataProductParam::default();
        let data_product_2 = DataProductParam {
            compute: Compute::Dbxaas,
            name: "data-product-2".to_string(),
            version: "2.0.0".to_string(),
            eager: false,
            passthrough: None,
            extra: Some(json!({"extra2": "data2"})),
            ..Default::default()
        };

        let inserted_dp1 = data_product_upsert(
            &mut tx,
            dataset.id,
            &data_product_1,
            username,
            modified_date,
        )
        .await
        .unwrap();

        let inserted_dp2 = data_product_upsert(
            &mut tx,
            dataset.id,
            &data_product_2,
            username,
            modified_date,
        )
        .await
        .unwrap();

        // Test data_products_by_dataset_select
        let retrieved_data_products = data_products_by_dataset_select(&mut tx, dataset.id)
            .await
            .unwrap();

        // Verify we got both data products
        assert_eq!(
            retrieved_data_products.len(),
            2,
            "Should retrieve 2 data products by dataset ID"
        );
        assert!(
            retrieved_data_products.contains(&inserted_dp1),
            "Should contain first inserted data product"
        );
        assert!(
            retrieved_data_products.contains(&inserted_dp2),
            "Should contain second inserted data product"
        );
    }

    /// Test dependency_upsert can add a new dependency
    #[sqlx::test]
    async fn test_dependency_upsert_insert(pool: PgPool) {
        let mut tx = pool.begin().await.unwrap();

        // Create a dataset
        let dataset_param = DatasetParam::default();
        let username = "test";
        let modified_date = Utc::now();

        let dataset = dataset_upsert(&mut tx, &dataset_param, username, modified_date)
            .await
            .unwrap();

        // Create two data products to create a dependency between them
        let parent_param = DataProductParam::default();
        let child_param = DataProductParam {
            compute: Compute::Dbxaas,
            name: "child-data-product".to_string(),
            eager: false,
            ..Default::default()
        };

        let parent_dp =
            data_product_upsert(&mut tx, dataset.id, &parent_param, username, modified_date)
                .await
                .unwrap();
        let child_dp =
            data_product_upsert(&mut tx, dataset.id, &child_param, username, modified_date)
                .await
                .unwrap();

        // Create a dependency
        let dependency_param = DependencyParam {
            parent_id: parent_dp.id,
            child_id: child_dp.id,
            ..Default::default()
        };

        // Test dependency_upsert
        let dependency = dependency_upsert(
            &mut tx,
            dataset.id,
            &dependency_param,
            username,
            modified_date,
        )
        .await
        .unwrap();

        // Verify the dependency was created correctly
        assert_eq!(
            dependency,
            Dependency {
                parent_id: dependency_param.parent_id,
                child_id: dependency_param.child_id,
                extra: dependency_param.extra,
                modified_by: username.to_string(),
                modified_date: trim_to_microseconds(modified_date),
            }
        );
    }

    /// Test dependency_upsert can update an existing dependency
    #[sqlx::test]
    async fn test_dependency_upsert_update(pool: PgPool) {
        let mut tx = pool.begin().await.unwrap();

        // Create a dataset
        let dataset_param = DatasetParam::default();
        let username = "test";
        let modified_date = Utc::now();

        let dataset = dataset_upsert(&mut tx, &dataset_param, username, modified_date)
            .await
            .unwrap();

        // Create two data products
        let parent_param = DataProductParam::default();
        let child_param = DataProductParam {
            compute: Compute::Dbxaas,
            name: "child-data-product".to_string(),
            eager: false,
            ..Default::default()
        };

        let parent_dp =
            data_product_upsert(&mut tx, dataset.id, &parent_param, username, modified_date)
                .await
                .unwrap();
        let child_dp =
            data_product_upsert(&mut tx, dataset.id, &child_param, username, modified_date)
                .await
                .unwrap();

        // Create initial dependency
        let initial_dependency_param = DependencyParam {
            parent_id: parent_dp.id,
            child_id: child_dp.id,
            ..Default::default()
        };

        dependency_upsert(
            &mut tx,
            dataset.id,
            &initial_dependency_param,
            username,
            modified_date,
        )
        .await
        .unwrap();

        // Update the dependency
        let updated_dependency_param = DependencyParam {
            parent_id: parent_dp.id,
            child_id: child_dp.id,
            ..Default::default()
        };

        let updated_modified_date = Utc::now();
        let updated_username = "updater";

        // Test dependency update
        let updated_dependency = dependency_upsert(
            &mut tx,
            dataset.id,
            &updated_dependency_param,
            updated_username,
            updated_modified_date,
        )
        .await
        .unwrap();

        // Verify the dependency was updated correctly
        assert_eq!(
            updated_dependency,
            Dependency {
                parent_id: updated_dependency_param.parent_id,
                child_id: updated_dependency_param.child_id,
                extra: updated_dependency_param.extra,
                modified_by: updated_username.to_string(),
                modified_date: trim_to_microseconds(updated_modified_date),
            }
        );
    }

    /// Test dependency_upsert rejects dependency with non-existent parent
    #[sqlx::test]
    async fn test_dependency_upsert_nonexistent_parent(pool: PgPool) {
        let mut tx = pool.begin().await.unwrap();

        // Create a dataset
        let dataset_param = DatasetParam::default();
        let username = "test";
        let modified_date = Utc::now();

        let dataset = dataset_upsert(&mut tx, &dataset_param, username, modified_date)
            .await
            .unwrap();

        // Create only a child data product (no parent)
        let child_param = DataProductParam::default();

        let child_dp =
            data_product_upsert(&mut tx, dataset.id, &child_param, username, modified_date)
                .await
                .unwrap();

        // Try to create dependency with non-existent parent
        let dependency_param = DependencyParam {
            parent_id: Uuid::new_v4(), // Fake parent id
            child_id: child_dp.id,
            ..Default::default()
        };

        // Test dependency_upsert - should fail with foreign key constraint
        let result = dependency_upsert(
            &mut tx,
            dataset.id,
            &dependency_param,
            username,
            modified_date,
        )
        .await;

        // Should get a database error due to foreign key constraint
        assert!(result.is_err());
        assert!(matches!(
            result.unwrap_err(),
            Error::Sqlx(sqlx::Error::Database(err)) if err.constraint().is_some(),
        ));
    }

    /// Test dependency_upsert rejects dependency with non-existent child
    #[sqlx::test]
    async fn test_dependency_upsert_nonexistent_child(pool: PgPool) {
        let mut tx = pool.begin().await.unwrap();

        // Create a dataset
        let dataset_param = DatasetParam::default();
        let username = "test";
        let modified_date = Utc::now();

        let dataset = dataset_upsert(&mut tx, &dataset_param, username, modified_date)
            .await
            .unwrap();

        // Create only a parent data product (no child)
        let parent_param = DataProductParam::default();

        let parent_dp =
            data_product_upsert(&mut tx, dataset.id, &parent_param, username, modified_date)
                .await
                .unwrap();

        // Try to create dependency with non-existent child
        let dependency_param = DependencyParam {
            parent_id: parent_dp.id,
            child_id: Uuid::new_v4(), // Fake child id
            ..Default::default()
        };

        // Test dependency_upsert - should fail with foreign key constraint
        let result = dependency_upsert(
            &mut tx,
            dataset.id,
            &dependency_param,
            username,
            modified_date,
        )
        .await;

        // Should get a database error due to foreign key constraint
        assert!(result.is_err());
        assert!(matches!(
            result.unwrap_err(),
            Error::Sqlx(sqlx::Error::Database(err)) if err.constraint().is_some(),
        ));
    }

    /// Test dependency_upsert rejects self-referencing dependency
    #[sqlx::test]
    async fn test_dependency_upsert_self_reference(pool: PgPool) {
        let mut tx = pool.begin().await.unwrap();

        // Create a dataset
        let dataset_param = DatasetParam::default();
        let username = "test";
        let modified_date = Utc::now();

        let dataset = dataset_upsert(&mut tx, &dataset_param, username, modified_date)
            .await
            .unwrap();

        // Create a data product
        let data_product_param = DataProductParam::default();

        let data_product = data_product_upsert(
            &mut tx,
            dataset.id,
            &data_product_param,
            username,
            modified_date,
        )
        .await
        .unwrap();

        // Try to create a self-referencing dependency
        let dependency_param = DependencyParam {
            parent_id: data_product.id,
            child_id: data_product.id, // Same as parent - should be rejected
            ..Default::default()
        };

        // Test dependency_upsert - should fail with check constraint
        let result = dependency_upsert(
            &mut tx,
            dataset.id,
            &dependency_param,
            username,
            modified_date,
        )
        .await;

        // Should get a database error due to check constraint
        assert!(result.is_err());
        assert!(matches!(
            result.unwrap_err(),
            Error::Sqlx(sqlx::Error::Database(err)) if err.constraint().is_some(),
        ));
    }

    /// Test dependencies_by_dataset_select returns all dependencies for a dataset
    #[sqlx::test]
    async fn test_dependencies_by_dataset_select(pool: PgPool) {
        let mut tx = pool.begin().await.unwrap();

        // Create a dataset
        let dataset_param = DatasetParam::default();
        let username = "test";
        let modified_date = Utc::now();

        let dataset = dataset_upsert(&mut tx, &dataset_param, username, modified_date)
            .await
            .unwrap();

        // Create three data products to create multiple dependencies
        let dp1_param = DataProductParam {
            name: "data-product-1".to_string(),
            ..Default::default()
        };

        let dp2_param = DataProductParam {
            compute: Compute::Dbxaas,
            name: "data-product-2".to_string(),
            eager: false,
            ..Default::default()
        };

        let dp3_param = DataProductParam {
            name: "data-product-3".to_string(),
            ..Default::default()
        };

        let dp1 = data_product_upsert(&mut tx, dataset.id, &dp1_param, username, modified_date)
            .await
            .unwrap();
        let dp2 = data_product_upsert(&mut tx, dataset.id, &dp2_param, username, modified_date)
            .await
            .unwrap();
        let dp3 = data_product_upsert(&mut tx, dataset.id, &dp3_param, username, modified_date)
            .await
            .unwrap();

        // Create multiple dependencies: dp1 -> dp2, dp2 -> dp3
        let dependency1_param = DependencyParam {
            parent_id: dp1.id,
            child_id: dp2.id,
            ..Default::default()
        };

        let dependency2_param = DependencyParam {
            parent_id: dp2.id,
            child_id: dp3.id,
            ..Default::default()
        };

        let dep1 = dependency_upsert(
            &mut tx,
            dataset.id,
            &dependency1_param,
            username,
            modified_date,
        )
        .await
        .unwrap();

        let dep2 = dependency_upsert(
            &mut tx,
            dataset.id,
            &dependency2_param,
            username,
            modified_date,
        )
        .await
        .unwrap();

        // Test dependencies_by_dataset_select
        let retrieved_dependencies = dependencies_by_dataset_select(&mut tx, dataset.id)
            .await
            .unwrap();

        // Verify we got both dependencies
        assert_eq!(
            retrieved_dependencies.len(),
            2,
            "Should retrieve 2 dependencies by dataset ID"
        );
        assert!(
            retrieved_dependencies.contains(&dep1),
            "Should contain first inserted dependency"
        );
        assert!(
            retrieved_dependencies.contains(&dep2),
            "Should contain second inserted dependency"
        );
    }

    /// Test dataset_pause_update setting pause to true
    #[sqlx::test]
    async fn test_dataset_pause_update_to_true(pool: PgPool) {
        let mut tx = pool.begin().await.unwrap();

        // First create a dataset
        let param = DatasetParam::default();
        let username = "test";
        let modified_date = Utc::now();

        let dataset = dataset_upsert(&mut tx, &param, username, modified_date)
            .await
            .unwrap();

        // Verify dataset starts as not paused
        assert_eq!(
            dataset.paused, false,
            "Dataset should initially be unpaused"
        );

        // Now pause the dataset
        let pause_username = "pause_user";
        let pause_modified_date = Utc::now();

        let paused_dataset = dataset_pause_update(
            &mut tx,
            dataset.id,
            true,
            pause_username,
            pause_modified_date,
        )
        .await
        .unwrap();

        // Verify the dataset is now paused
        assert_eq!(
            paused_dataset,
            Dataset {
                id: dataset.id,
                paused: true,
                extra: dataset.extra,
                modified_by: pause_username.to_string(),
                modified_date: trim_to_microseconds(pause_modified_date),
            }
        );
    }

    /// Test dataset_pause_update setting pause to false
    #[sqlx::test]
    async fn test_dataset_pause_update_to_false(pool: PgPool) {
        let mut tx = pool.begin().await.unwrap();

        // First create a dataset
        let param = DatasetParam::default();
        let username = "test";
        let modified_date = Utc::now();

        let dataset = dataset_upsert(&mut tx, &param, username, modified_date)
            .await
            .unwrap();

        // First pause the dataset
        let pause_username = "pause_user";
        let pause_modified_date = Utc::now();

        let paused_dataset = dataset_pause_update(
            &mut tx,
            dataset.id,
            true,
            pause_username,
            pause_modified_date,
        )
        .await
        .unwrap();

        // Verify it's paused
        assert_eq!(
            paused_dataset.paused, true,
            "Dataset should be paused after pause operation"
        );

        // Now unpause the dataset
        let unpause_username = "unpause_user";
        let unpause_modified_date = Utc::now();

        let unpaused_dataset = dataset_pause_update(
            &mut tx,
            dataset.id,
            false,
            unpause_username,
            unpause_modified_date,
        )
        .await
        .unwrap();

        // Verify the dataset is now unpaused
        assert_eq!(
            unpaused_dataset,
            Dataset {
                id: dataset.id,
                paused: false,
                extra: dataset.extra,
                modified_by: unpause_username.to_string(),
                modified_date: trim_to_microseconds(unpause_modified_date),
            }
        );
    }

    /// Test dataset_pause_update with nonexistent dataset returns error
    #[sqlx::test]
    async fn test_dataset_pause_update_nonexistent(pool: PgPool) {
        let mut tx = pool.begin().await.unwrap();

        // Generate a random UUID that doesn't exist in the database
        let nonexistent_dataset_id = Uuid::new_v4();
        let username = "test";
        let modified_date = Utc::now();

        // Test that dataset_pause_update returns an error for non-existent dataset
        let result = dataset_pause_update(
            &mut tx,
            nonexistent_dataset_id,
            true,
            username,
            modified_date,
        )
        .await;

        // Assert that we got the error we wanted
        assert!(result.is_err());
        assert!(matches!(
            result.unwrap_err(),
            Error::Sqlx(sqlx::Error::RowNotFound),
        ));
    }

    /// Test search_plans_select with basic search functionality
    #[sqlx::test]
    async fn test_search_plans_select_basic(pool: PgPool) {
        let mut tx = pool.begin().await.unwrap();

        // Create test data
        let dataset_param = DatasetParam::default();
        let username = "test_user";
        let modified_date = Utc::now();

        let dataset = dataset_upsert(&mut tx, &dataset_param, username, modified_date)
            .await
            .unwrap();

        // Create data products
        let dp1_param = DataProductParam {
            name: "test-product".to_string(),
            ..Default::default()
        };
        let dp2_param = DataProductParam {
            name: "another-product".to_string(),
            compute: Compute::Dbxaas,
            ..Default::default()
        };

        let dp1 = data_product_upsert(&mut tx, dataset.id, &dp1_param, username, modified_date)
            .await
            .unwrap();
        let dp2 = data_product_upsert(&mut tx, dataset.id, &dp2_param, username, modified_date)
            .await
            .unwrap();

        // Create dependency
        let dependency_param = DependencyParam {
            parent_id: dp1.id,
            child_id: dp2.id,
            ..Default::default()
        };

        dependency_upsert(
            &mut tx,
            dataset.id,
            &dependency_param,
            username,
            modified_date,
        )
        .await
        .unwrap();

        // Test search by product name
        let results = search_plans_select(&mut tx, "test-product", 10, 0)
            .await
            .unwrap();

        assert_eq!(results.len(), 1);
<<<<<<< HEAD
        assert_eq!(
            results[0].dataset_id, dataset.id,
            "Search result dataset ID should match the created dataset"
        );
        assert!(
            results[0].modified_date.is_some(),
            "Search result should have modified date"
        );
=======
        assert_eq!(results[0].dataset_id, dataset.id);
        assert!(results[0].modified_date.is_some());
>>>>>>> c604794c
    }

    /// Test search_plans_select with no matching results
    #[sqlx::test]
    async fn test_search_plans_select_no_results(pool: PgPool) {
        let mut tx = pool.begin().await.unwrap();

        // Create test data
        let dataset_param = DatasetParam::default();
        let username = "test_user";
        let modified_date = Utc::now();

        let dataset = dataset_upsert(&mut tx, &dataset_param, username, modified_date)
            .await
            .unwrap();

        // Create data products and dependency
        let dp1_param = DataProductParam::default();
        let dp2_param = DataProductParam {
            compute: Compute::Dbxaas,
            ..Default::default()
        };

        let dp1 = data_product_upsert(&mut tx, dataset.id, &dp1_param, username, modified_date)
            .await
            .unwrap();
        let dp2 = data_product_upsert(&mut tx, dataset.id, &dp2_param, username, modified_date)
            .await
            .unwrap();

        let dependency_param = DependencyParam {
            parent_id: dp1.id,
            child_id: dp2.id,
            ..Default::default()
        };

        dependency_upsert(
            &mut tx,
            dataset.id,
            &dependency_param,
            username,
            modified_date,
        )
        .await
        .unwrap();

        // Test search with non-matching term
        let results = search_plans_select(&mut tx, "nonexistent-term", 10, 0)
            .await
            .unwrap();

        assert_eq!(results.len(), 0);
    }

    /// Test search_plans_select with empty search string
    #[sqlx::test]
    async fn test_search_plans_select_empty_search(pool: PgPool) {
        let mut tx = pool.begin().await.unwrap();

        // Create test data
        let dataset_param = DatasetParam::default();
        let username = "test_user";
        let modified_date = Utc::now();

        let dataset = dataset_upsert(&mut tx, &dataset_param, username, modified_date)
            .await
            .unwrap();

        // Create data products and dependency
        let dp1_param = DataProductParam::default();
        let dp2_param = DataProductParam {
            compute: Compute::Dbxaas,
            ..Default::default()
        };

        let dp1 = data_product_upsert(&mut tx, dataset.id, &dp1_param, username, modified_date)
            .await
            .unwrap();
        let dp2 = data_product_upsert(&mut tx, dataset.id, &dp2_param, username, modified_date)
            .await
            .unwrap();

        let dependency_param = DependencyParam {
            parent_id: dp1.id,
            child_id: dp2.id,
            ..Default::default()
        };

        dependency_upsert(
            &mut tx,
            dataset.id,
            &dependency_param,
            username,
            modified_date,
        )
        .await
        .unwrap();

        // Test search with empty string (should match all)
        let results = search_plans_select(&mut tx, "", 10, 0).await.unwrap();

        assert_eq!(results.len(), 1);
<<<<<<< HEAD
        assert_eq!(
            results[0].dataset_id, dataset.id,
            "Empty search should return the created dataset"
        );
=======
        assert_eq!(results[0].dataset_id, dataset.id);
>>>>>>> c604794c
    }

    /// Test search_plans_select with pagination
    #[sqlx::test]
    async fn test_search_plans_select_pagination(pool: PgPool) {
        let mut tx = pool.begin().await.unwrap();

        // Create multiple datasets to test pagination
        let username = "test_user";
        let modified_date = Utc::now();

        let mut datasets = Vec::new();
        for i in 0..3 {
            let dataset_param = DatasetParam {
                id: Uuid::new_v4(),
                extra: Some(json!({"name": format!("dataset-{}", i)})),
            };

            let dataset = dataset_upsert(&mut tx, &dataset_param, username, modified_date)
                .await
                .unwrap();
            datasets.push(dataset.clone());

            // Create data products and dependencies for each dataset
            let dp1_param = DataProductParam::default();
            let dp2_param = DataProductParam {
                compute: Compute::Dbxaas,
                ..Default::default()
            };

            let dp1 = data_product_upsert(&mut tx, dataset.id, &dp1_param, username, modified_date)
                .await
                .unwrap();
            let dp2 = data_product_upsert(&mut tx, dataset.id, &dp2_param, username, modified_date)
                .await
                .unwrap();

            let dependency_param = DependencyParam {
                parent_id: dp1.id,
                child_id: dp2.id,
                ..Default::default()
            };

            dependency_upsert(
                &mut tx,
                dataset.id,
                &dependency_param,
                username,
                modified_date,
            )
            .await
            .unwrap();
        }

        // Test pagination with limit
        let results = search_plans_select(&mut tx, "dataset", 2, 0).await.unwrap();
        assert_eq!(results.len(), 2);

        // Test pagination with offset
        let results = search_plans_select(&mut tx, "dataset", 2, 1).await.unwrap();
        assert_eq!(results.len(), 2);

        // Test pagination with offset beyond available results
        let results = search_plans_select(&mut tx, "dataset", 10, 10)
            .await
            .unwrap();
        assert_eq!(results.len(), 0);
    }

    /// Test search_plans_select case-insensitive search
    #[sqlx::test]
    async fn test_search_plans_select_case_insensitive(pool: PgPool) {
        let mut tx = pool.begin().await.unwrap();

        // Create test data
        let dataset_param = DatasetParam::default();
        let username = "TestUser";
        let modified_date = Utc::now();

        let dataset = dataset_upsert(&mut tx, &dataset_param, username, modified_date)
            .await
            .unwrap();

        // Create data products with uppercase names
        let dp1_param = DataProductParam {
            name: "TEST-PRODUCT".to_string(),
            ..Default::default()
        };
        let dp2_param = DataProductParam {
            name: "ANOTHER-PRODUCT".to_string(),
            compute: Compute::Dbxaas,
            ..Default::default()
        };

        let dp1 = data_product_upsert(&mut tx, dataset.id, &dp1_param, username, modified_date)
            .await
            .unwrap();
        let dp2 = data_product_upsert(&mut tx, dataset.id, &dp2_param, username, modified_date)
            .await
            .unwrap();

        let dependency_param = DependencyParam {
            parent_id: dp1.id,
            child_id: dp2.id,
            ..Default::default()
        };

        dependency_upsert(
            &mut tx,
            dataset.id,
            &dependency_param,
            username,
            modified_date,
        )
        .await
        .unwrap();

        // Test case-insensitive search (lowercase search should match uppercase data)
        let results = search_plans_select(&mut tx, "test-product", 10, 0)
            .await
            .unwrap();

<<<<<<< HEAD
        assert_eq!(
            results.len(),
            1,
            "Case-insensitive search should return 1 result by product name"
        );
        assert_eq!(
            results[0].dataset_id, dataset.id,
            "Case-insensitive search by product name should return the dataset"
        );
=======
        assert_eq!(results.len(), 1);
        assert_eq!(results[0].dataset_id, dataset.id);
>>>>>>> c604794c

        // Test search by username (case-insensitive)
        let results = search_plans_select(&mut tx, "testuser", 10, 0)
            .await
            .unwrap();

<<<<<<< HEAD
        assert_eq!(
            results.len(),
            1,
            "Case-insensitive search should return 1 result by username"
        );
        assert_eq!(
            results[0].dataset_id, dataset.id,
            "Case-insensitive search by username should return the dataset"
        );
=======
        assert_eq!(results.len(), 1);
        assert_eq!(results[0].dataset_id, dataset.id);
>>>>>>> c604794c
    }

    /// Test search_plans_select across different fields
    #[sqlx::test]
    async fn test_search_plans_select_different_fields(pool: PgPool) {
        let mut tx = pool.begin().await.unwrap();

        // Create test data
        let dataset_param = DatasetParam {
            extra: Some(json!({"description": "unique-dataset-description"})),
            ..Default::default()
        };
        let username = "search_user";
        let modified_date = Utc::now();

        let dataset = dataset_upsert(&mut tx, &dataset_param, username, modified_date)
            .await
            .unwrap();

        // Create data products with specific fields
        let dp1_param = DataProductParam {
            name: "search-product".to_string(),
            version: "unique-version-123".to_string(),
            ..Default::default()
        };
        let dp2_param = DataProductParam {
            compute: Compute::Dbxaas,
            ..Default::default()
        };

        let dp1 = data_product_upsert(&mut tx, dataset.id, &dp1_param, username, modified_date)
            .await
            .unwrap();
        let dp2 = data_product_upsert(&mut tx, dataset.id, &dp2_param, username, modified_date)
            .await
            .unwrap();

        let dependency_param = DependencyParam {
            parent_id: dp1.id,
            child_id: dp2.id,
            ..Default::default()
        };

        dependency_upsert(
            &mut tx,
            dataset.id,
            &dependency_param,
            username,
            modified_date,
        )
        .await
        .unwrap();

        // Test search by dataset extra field
        let results = search_plans_select(&mut tx, "unique-dataset-description", 10, 0)
            .await
            .unwrap();
<<<<<<< HEAD
        assert_eq!(
            results.len(),
            1,
            "Search by dataset extra field should return 1 result"
        );
        assert_eq!(
            results[0].dataset_id, dataset.id,
            "Search by dataset extra field should return the dataset"
        );
=======
        assert_eq!(results.len(), 1);
        assert_eq!(results[0].dataset_id, dataset.id);
>>>>>>> c604794c

        // Test search by data product version
        let results = search_plans_select(&mut tx, "unique-version-123", 10, 0)
            .await
            .unwrap();
<<<<<<< HEAD
        assert_eq!(
            results.len(),
            1,
            "Search by data product version should return 1 result"
        );
        assert_eq!(
            results[0].dataset_id, dataset.id,
            "Search by data product version should return the dataset"
        );
=======
        assert_eq!(results.len(), 1);
        assert_eq!(results[0].dataset_id, dataset.id);
>>>>>>> c604794c

        // Test search by username
        let results = search_plans_select(&mut tx, "search_user", 10, 0)
            .await
            .unwrap();
<<<<<<< HEAD
        assert_eq!(
            results.len(),
            1,
            "Search by username should return 1 result"
        );
        assert_eq!(
            results[0].dataset_id, dataset.id,
            "Search by username should return the dataset"
        );

        // Test search by compute type
        let results = search_plans_select(&mut tx, "dbxaas", 10, 0).await.unwrap();
        assert_eq!(
            results.len(),
            1,
            "Search by compute type should return 1 result"
        );
        assert_eq!(
            results[0].dataset_id, dataset.id,
            "Search by compute type should return the dataset"
        );
=======
        assert_eq!(results.len(), 1);
        assert_eq!(results[0].dataset_id, dataset.id);

        // Test search by compute type
        let results = search_plans_select(&mut tx, "dbxaas", 10, 0).await.unwrap();
        assert_eq!(results.len(), 1);
        assert_eq!(results[0].dataset_id, dataset.id);
>>>>>>> c604794c
    }
}<|MERGE_RESOLUTION|>--- conflicted
+++ resolved
@@ -399,11 +399,7 @@
     limit: u32,
     offset: u32,
 ) -> Result<Vec<Search>> {
-<<<<<<< HEAD
-    // Format seach_by so it supports SQL wildcars while allowing for save SQL preperation.
-=======
     // Format search_by so it supports SQL wildcars while allowing for save SQL preperation.
->>>>>>> c604794c
     let search_by: String = format!("%{search_by}%");
 
     // Pull all datasets that meet our query
@@ -1575,7 +1571,6 @@
             .unwrap();
 
         assert_eq!(results.len(), 1);
-<<<<<<< HEAD
         assert_eq!(
             results[0].dataset_id, dataset.id,
             "Search result dataset ID should match the created dataset"
@@ -1584,10 +1579,6 @@
             results[0].modified_date.is_some(),
             "Search result should have modified date"
         );
-=======
-        assert_eq!(results[0].dataset_id, dataset.id);
-        assert!(results[0].modified_date.is_some());
->>>>>>> c604794c
     }
 
     /// Test search_plans_select with no matching results
@@ -1690,14 +1681,10 @@
         let results = search_plans_select(&mut tx, "", 10, 0).await.unwrap();
 
         assert_eq!(results.len(), 1);
-<<<<<<< HEAD
         assert_eq!(
             results[0].dataset_id, dataset.id,
             "Empty search should return the created dataset"
         );
-=======
-        assert_eq!(results[0].dataset_id, dataset.id);
->>>>>>> c604794c
     }
 
     /// Test search_plans_select with pagination
@@ -1820,7 +1807,6 @@
             .await
             .unwrap();
 
-<<<<<<< HEAD
         assert_eq!(
             results.len(),
             1,
@@ -1830,18 +1816,13 @@
             results[0].dataset_id, dataset.id,
             "Case-insensitive search by product name should return the dataset"
         );
-=======
-        assert_eq!(results.len(), 1);
-        assert_eq!(results[0].dataset_id, dataset.id);
->>>>>>> c604794c
 
         // Test search by username (case-insensitive)
         let results = search_plans_select(&mut tx, "testuser", 10, 0)
             .await
             .unwrap();
 
-<<<<<<< HEAD
-        assert_eq!(
+      assert_eq!(
             results.len(),
             1,
             "Case-insensitive search should return 1 result by username"
@@ -1850,10 +1831,6 @@
             results[0].dataset_id, dataset.id,
             "Case-insensitive search by username should return the dataset"
         );
-=======
-        assert_eq!(results.len(), 1);
-        assert_eq!(results[0].dataset_id, dataset.id);
->>>>>>> c604794c
     }
 
     /// Test search_plans_select across different fields
@@ -1911,7 +1888,6 @@
         let results = search_plans_select(&mut tx, "unique-dataset-description", 10, 0)
             .await
             .unwrap();
-<<<<<<< HEAD
         assert_eq!(
             results.len(),
             1,
@@ -1921,16 +1897,12 @@
             results[0].dataset_id, dataset.id,
             "Search by dataset extra field should return the dataset"
         );
-=======
-        assert_eq!(results.len(), 1);
-        assert_eq!(results[0].dataset_id, dataset.id);
->>>>>>> c604794c
+
 
         // Test search by data product version
         let results = search_plans_select(&mut tx, "unique-version-123", 10, 0)
             .await
             .unwrap();
-<<<<<<< HEAD
         assert_eq!(
             results.len(),
             1,
@@ -1940,16 +1912,11 @@
             results[0].dataset_id, dataset.id,
             "Search by data product version should return the dataset"
         );
-=======
-        assert_eq!(results.len(), 1);
-        assert_eq!(results[0].dataset_id, dataset.id);
->>>>>>> c604794c
 
         // Test search by username
         let results = search_plans_select(&mut tx, "search_user", 10, 0)
             .await
             .unwrap();
-<<<<<<< HEAD
         assert_eq!(
             results.len(),
             1,
@@ -1971,14 +1938,5 @@
             results[0].dataset_id, dataset.id,
             "Search by compute type should return the dataset"
         );
-=======
-        assert_eq!(results.len(), 1);
-        assert_eq!(results[0].dataset_id, dataset.id);
-
-        // Test search by compute type
-        let results = search_plans_select(&mut tx, "dbxaas", 10, 0).await.unwrap();
-        assert_eq!(results.len(), 1);
-        assert_eq!(results[0].dataset_id, dataset.id);
->>>>>>> c604794c
     }
 }